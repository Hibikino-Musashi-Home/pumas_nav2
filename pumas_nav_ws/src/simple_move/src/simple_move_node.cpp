#include "rclcpp/rclcpp.hpp"
#include "rcl_interfaces/msg/set_parameters_result.hpp"

// Message types
#include "geometry_msgs/msg/pose2_d.hpp"
#include "geometry_msgs/msg/twist.hpp"
#include "geometry_msgs/msg/vector3.hpp"
#include "nav_msgs/msg/path.hpp"
#include "std_msgs/msg/float32.hpp"
#include "std_msgs/msg/float32_multi_array.hpp"
//#include "std_msgs/msg/float64_multi_array.hpp"
#include "std_msgs/msg/bool.hpp"
#include "std_msgs/msg/empty.hpp"
#include "actionlib_msgs/msg/goal_status.hpp"

// TF2 (Transform listener)
#include "tf2_ros/transform_listener.h"
#include "tf2_ros/buffer.h"
#include "tf2/exceptions.h"
#include "geometry_msgs/msg/transform_stamped.hpp"

// Action messages (used less directly in ROS 2; here for compatibility)
#include "action_msgs/msg/goal_status.hpp"

// Standard
#include <iostream>
#include <vector>
#include <exception>
///

#define RATE 30

#define SM_INIT 0
#define SM_WAITING_FOR_TASK 11
#define SM_GOAL_POSE_ACCEL 1
#define SM_GOAL_POSE_CRUISE 2
#define SM_GOAL_POSE_DECCEL 3
#define SM_GOAL_POSE_CORRECT_ANGLE 4
#define SM_GOAL_POSE_FINISH 10
#define SM_GOAL_POSE_FAILED 12
#define SM_GOAL_PATH_ACCEL 5
#define SM_GOAL_PATH_CRUISE 6
#define SM_GOAL_PATH_DECCEL 7
#define SM_GOAL_PATH_FINISH 8
#define SM_GOAL_PATH_FAILED 81
#define SM_COLLISION_RISK 9

class SimpleMoveNode : public rclcpp::Node
{
public:
    SimpleMoveNode() : Node("simple_move_node"), tf_buffer_(this->get_clock()), tf_listener_(tf_buffer_)
    {
        //############
        // Declare parameters with default values
        this->declare_parameter<bool>("use_namespace",          false);
        this->declare_parameter<float>("max_linear_speed",      0.3f);
        this->declare_parameter<float>("min_linear_speed",      0.05f);
        this->declare_parameter<float>("max_angular_speed",     1.0f);
        this->declare_parameter<float>("control_alpha",         0.6548f);
        this->declare_parameter<float>("control_beta",          0.2f);
        this->declare_parameter<float>("linear_acceleration",   0.1f);
        this->declare_parameter<float>("fine_dist_tolerance",   0.03f);
        this->declare_parameter<float>("coarse_dist_tolerance", 0.2f);
        this->declare_parameter<float>("angle_tolerance",       0.05f);

        this->declare_parameter<bool>("move_head", true);
        this->declare_parameter<bool>("use_pot_fields", false);

        this->declare_parameter<std::string>("base_link_name", "base_footprint");
        this->declare_parameter<std::string>("odom_name", "odom");

        // Initialize internal variables from declared parameters
        this->get_parameter("use_namespace",         use_namespace_);
        this->get_parameter("max_linear_speed",      max_linear_speed_);
        this->get_parameter("min_linear_speed",      min_linear_speed_);
        this->get_parameter("max_angular_speed",     max_angular_speed_);
        this->get_parameter("control_alpha",         alpha_);
        this->get_parameter("control_beta",          beta_);
        this->get_parameter("linear_acceleration",   linear_acceleration_);
        this->get_parameter("fine_dist_tolerance",   fine_dist_tolerance_);
        this->get_parameter("coarse_dist_tolerance", coarse_dist_tolerance_);
        this->get_parameter("angle_tolerance",       angle_tolerance_);

        this->get_parameter("move_head",             move_head_);
        this->get_parameter("use_pot_fields",        use_pot_fields_);

        this->get_parameter("base_link_name",        base_link_name_);
        this->get_parameter("odom_name",             odom_name_);

        // Setup parameter change callback
        param_callback_handle_ = this->add_on_set_parameters_callback(
            std::bind(&SimpleMoveNode::on_parameter_change, this, std::placeholders::_1));

        //############
        // Publishers
        pub_cmd_vel_        = this->create_publisher<geometry_msgs::msg::Twist>(
            "/cmd_vel", 
            rclcpp::QoS(10).transient_local());
        pub_goal_reached_   = this->create_publisher<actionlib_msgs::msg::GoalStatus>(
            make_name("/simple_move/goal_reached"), 
            rclcpp::QoS(10).transient_local());
        pub_head_goal_pose_ = this->create_publisher<std_msgs::msg::Float32MultiArray>(
            make_name("/hardware/head/goal_pose"), 
            rclcpp::QoS(10).transient_local());

        //############
        // Subscribers
        //// stop
        sub_generalStop_ = this->create_subscription<std_msgs::msg::Empty>(
            make_name("/stop"), 
            rclcpp::SensorDataQoS(), 
            std::bind(&SimpleMoveNode::callback_general_stop, this, std::placeholders::_1));

        sub_navCtrlStop_ = this->create_subscription<std_msgs::msg::Empty>(
            make_name("/navigation/stop"), 
            rclcpp::SensorDataQoS(), 
            std::bind(&SimpleMoveNode::callback_navigation_stop, this, std::placeholders::_1));

        sub_navSimpleMvStop_ = this->create_subscription<std_msgs::msg::Empty>(
            make_name("/simple_move/stop"), 
            rclcpp::SensorDataQoS(), 
            std::bind(&SimpleMoveNode::callback_simple_move_stop, this, std::placeholders::_1));

        //// goal
        sub_goalDistance_ = this->create_subscription<std_msgs::msg::Float32>(
            make_name("/simple_move/goal_dist"), 
            rclcpp::SensorDataQoS(), 
            std::bind(&SimpleMoveNode::callback_goal_dist, this, std::placeholders::_1));
        
        sub_goalDistAngle_ = this->create_subscription<std_msgs::msg::Float32MultiArray>(
<<<<<<< HEAD
            //"/simple_move/goal_dist_angle", rclcpp::SensorDataQoS(), 
            "/simple_move/goal_dist_angle", rclcpp::QoS(10).reliable(), 
=======
            make_name("/simple_move/goal_dist_angle"), 
            rclcpp::SensorDataQoS(), 
>>>>>>> 9a85f2dd
            std::bind(&SimpleMoveNode::callback_goal_dist_angle, this, std::placeholders::_1));

        sub_goalPath_ = this->create_subscription<nav_msgs::msg::Path>(
            make_name("/simple_move/goal_path"), 
            rclcpp::SensorDataQoS(), 
            std::bind(&SimpleMoveNode::callback_goal_path, this, std::placeholders::_1));

        //// motion
        sub_moveLateral_ = this->create_subscription<std_msgs::msg::Float32>(
            make_name("/simple_move/goal_dist_lateral"), 
            rclcpp::SensorDataQoS(), 
            std::bind(&SimpleMoveNode::callback_move_lateral, this, std::placeholders::_1));

        sub_collisionRisk_ = this->create_subscription<std_msgs::msg::Bool>(
            make_name("/navigation/potential_fields/collision_risk"), 
            rclcpp::SensorDataQoS(), 
            std::bind(&SimpleMoveNode::callback_collision_risk, this, std::placeholders::_1));

        sub_rejectionForce_ = this->create_subscription<geometry_msgs::msg::Vector3>(
            make_name("/navigation/potential_fields/pf_rejection_force"), 
            rclcpp::SensorDataQoS(), 
            std::bind(&SimpleMoveNode::callback_rejection_force, this, std::placeholders::_1));
        
        //############
        // Wait for transforms
        wait_for_transforms("map", base_link_name_);
        wait_for_transforms(odom_name_, base_link_name_);

        // Simple Move main processing
        processing_timer_ = this->create_wall_timer(
            std::chrono::milliseconds(30),
            std::bind(&SimpleMoveNode::simple_move_processing, this));

        RCLCPP_INFO(this->get_logger(), "SimpleMove.-> SimpleMoveNode is ready.");
    }

private:
    //############
    // State variables
    bool use_namespace_   = false;
    float goal_distance_  = 0;
    float goal_angle_     = 0;
    bool  new_pose_       = false;
    bool  new_path_       = false;
    bool  collision_risk_ = false;
    bool  move_lat_       = false;
    bool  stop_           = false;

    float robot_x_ = 0;
    float robot_y_ = 0;
    float robot_t_ = 0;
    float goal_x_ = 0;
    float goal_y_ = 0;
    float goal_t_ = 0;
    float global_goal_x_ = 0;
    float global_goal_y_ = 0;

    tf2_ros::Buffer tf_buffer_;
    tf2_ros::TransformListener tf_listener_;

    nav_msgs::msg::Path           goal_path_;
    geometry_msgs::msg::Vector3   rejection_force_;

    // Internal parameter values
    float max_linear_speed_;
    float min_linear_speed_;
    float max_angular_speed_;
    float alpha_;
    float beta_;
    float linear_acceleration_;
    float fine_dist_tolerance_;
    float coarse_dist_tolerance_;
    float angle_tolerance_;

    bool move_head_;
    bool use_pot_fields_;
    std::string base_link_name_;
    std::string odom_name_;

    // Simple Move processing variables
    actionlib_msgs::msg::GoalStatus msg_goal_reached;

    int state = SM_INIT;
    float current_linear_speed = 0;
    int prev_pose_idx = 0;
    int next_pose_idx = 0;
    float temp_k = 0;
    int attempts = 0;
    float global_error = 0;


    //############
    // Publishers
    rclcpp::Publisher<actionlib_msgs::msg::GoalStatus>::SharedPtr   pub_goal_reached_;
    rclcpp::Publisher<geometry_msgs::msg::Twist>::SharedPtr         pub_cmd_vel_;
    rclcpp::Publisher<std_msgs::msg::Float32MultiArray>::SharedPtr  pub_head_goal_pose_;


    //############
    // Subscribers
    //// stop
    rclcpp::Subscription<std_msgs::msg::Empty>::SharedPtr sub_generalStop_;
    rclcpp::Subscription<std_msgs::msg::Empty>::SharedPtr sub_navCtrlStop_;
    rclcpp::Subscription<std_msgs::msg::Empty>::SharedPtr sub_navSimpleMvStop_;

    //// goal
    rclcpp::Subscription<std_msgs::msg::Float32>::SharedPtr sub_goalDistance_;
    rclcpp::Subscription<std_msgs::msg::Float32MultiArray>::SharedPtr sub_goalDistAngle_;
    rclcpp::Subscription<nav_msgs::msg::Path>::SharedPtr sub_goalPath_;

    //// motion
    rclcpp::Subscription<std_msgs::msg::Float32>::SharedPtr sub_moveLateral_;
    rclcpp::Subscription<std_msgs::msg::Bool>::SharedPtr sub_collisionRisk_;
    rclcpp::Subscription<geometry_msgs::msg::Vector3>::SharedPtr sub_rejectionForce_;


    //############
    // Parameter callback handle
    OnSetParametersCallbackHandle::SharedPtr param_callback_handle_;

    // Main processing loop
    rclcpp::TimerBase::SharedPtr processing_timer_;


    //############
    // Runtime parameter update callback
    rcl_interfaces::msg::SetParametersResult on_parameter_change(
        const std::vector<rclcpp::Parameter> &params)
    {
        rcl_interfaces::msg::SetParametersResult result;
        result.successful = true;

        for (const auto &param : params)
        {
            if (param.get_name()      == "use_namespace")         use_namespace_           = param.as_bool();
            else if (param.get_name() == "max_linear_speed")      max_linear_speed_        = param.as_double();
            else if (param.get_name() == "min_linear_speed")      min_linear_speed_        = param.as_double();
            else if (param.get_name() == "max_angular_speed")     max_angular_speed_       = param.as_double();
            else if (param.get_name() == "control_alpha")         alpha_                   = param.as_double();
            else if (param.get_name() == "control_beta")          beta_                    = param.as_double();
            else if (param.get_name() == "linear_acceleration")   linear_acceleration_     = param.as_double();
            else if (param.get_name() == "fine_dist_tolerance")   fine_dist_tolerance_     = param.as_double();
            else if (param.get_name() == "coarse_dist_tolerance") coarse_dist_tolerance_   = param.as_double();
            else if (param.get_name() == "angle_tolerance")       angle_tolerance_         = param.as_double();

            else if (param.get_name() == "move_head")             move_head_               = param.as_bool();
            else if (param.get_name() == "use_pot_fields")        use_pot_fields_          = param.as_bool();

            else if (param.get_name() == "base_link_name")        base_link_name_          = param.as_string();
            else if (param.get_name() == "odom_name")             odom_name_               = param.as_string();

            else {
                result.successful = false;
                result.reason = "SimpleMove.-> Unsupported parameter: " + param.get_name();
                RCLCPP_WARN(this->get_logger(), "SimpleMove.-> Attempted to update unsupported parameter: %s", param.get_name().c_str());
                break;
            }
        }

        return result;
    }

    std::string make_name(const std::string &suffix) const
    {
        // Ensure suffix starts with "/"
        std::string sfx = suffix;
        if (!sfx.empty() && sfx.front() != '/')
            sfx = "/" + sfx;

        std::string name;

        if (use_namespace_) {
            // Use node namespace prefix
            name = this->get_namespace() + sfx;

            // Avoid accidental double slash (e.g., when namespace is "/")
            if (name.size() > 1 && name[0] == '/' && name[1] == '/')
                name.erase(0, 1);
        } else {
            // Use global namespace (no node namespace prefix)
            name = sfx;
        }

        return name;
    }

    // Wait for transforms 
    void wait_for_transforms(const std::string &target_frame, const std::string &source_frame)
    {
        RCLCPP_INFO(this->get_logger(),
                    "SimpleMove.-> Waiting for transform from '%s' to '%s'...", source_frame.c_str(), target_frame.c_str());

        rclcpp::Time start_time = this->now();
        rclcpp::Duration timeout = rclcpp::Duration::from_seconds(10.0); 

        bool transform_ok = false;

        while (rclcpp::ok() && (this->now() - start_time) < timeout) {
            try {
                tf_buffer_.lookupTransform(
                    target_frame,
                    source_frame,
                    tf2::TimePointZero,
                    tf2::durationFromSec(0.1)
                );
                transform_ok = true;
                break;
            } catch (const tf2::TransformException& ex) {
                RCLCPP_WARN_THROTTLE(this->get_logger(), *this->get_clock(), 2000,
                                    "SimpleMove.-> Still waiting for transform: %s", ex.what());
            }

            rclcpp::sleep_for(std::chrono::milliseconds(200));
        }

        if (!transform_ok) {
            RCLCPP_WARN(this->get_logger(),
                        "SimpleMove.-> Timeout while waiting for transform from '%s' to '%s'.",
                        source_frame.c_str(), target_frame.c_str());
        } else {
            RCLCPP_INFO(this->get_logger(),
                        "SimpleMove.-> Transform from '%s' to '%s' is now available.",
                        source_frame.c_str(), target_frame.c_str());
        }
    }


    //############
    //Simple Move callbacks
    void callback_general_stop(const std_msgs::msg::Empty::SharedPtr msg) 
    {
        try 
        {
            std::cout << "SimpleMove.-> General Stop signal received" << std::endl;
            stop_     = true;
            new_pose_ = false;
            new_path_ = false;
            move_lat_ = false;
        } 
        catch (const std::exception &e) 
        {
            RCLCPP_ERROR(this->get_logger(), "SimpleMove.-> Error processing callback_general_stop: %s", e.what());
        }
    }

    void callback_navigation_stop(const std_msgs::msg::Empty::SharedPtr msg) 
    {
        try 
        {
            std::cout << "SimpleMove.-> Navigation Stop signal received" << std::endl;
            stop_     = true;
            new_pose_ = false;
            new_path_ = false;
            move_lat_ = false;
        } 
        catch (const std::exception &e) 
        {
            RCLCPP_ERROR(this->get_logger(), "SimpleMove.-> Error processing callback_navigation_stop: %s", e.what());
        }
    }

    void callback_simple_move_stop(const std_msgs::msg::Empty::SharedPtr msg) 
    {
        try 
        {
            std::cout << "SimpleMove.-> Simple move stop signal received" << std::endl;
            stop_     = true;
            new_pose_ = false;
            new_path_ = false;
        } 
        catch (const std::exception &e) 
        {
            RCLCPP_ERROR(this->get_logger(), "SimpleMove.-> Error processing callback_simple_move_stop: %s", e.what());
        }
    }

    void callback_goal_dist(const std_msgs::msg::Float32::SharedPtr msg) 
    {
        try 
        {
            std::cout << "SimpleMove.-> New move received: goal dist= " << msg->data << std::endl;     
            goal_distance_ = msg->data;
            goal_angle_    = 0;
            new_pose_ = true;
            new_path_ = false;
            move_lat_ = false;
        } 
        catch (const std::exception &e) 
        {
            RCLCPP_ERROR(this->get_logger(), "SimpleMove.-> Error processing callback_goal_dist: %s", e.what());
        }
    }

    void callback_goal_dist_angle(const std_msgs::msg::Float32MultiArray::SharedPtr msg) 
    {
        try 
        {
            std::cout << "SimpleMove.-> New move received: goal dist= " << msg->data[0] << " and goal angle= " << msg->data[1] << std::endl;
            goal_distance_ = msg->data[0];
            goal_angle_    = msg->data[1];
            new_pose_ = true;
            new_path_ = false;
            move_lat_ = false;
        } 
        catch (const std::exception &e) 
        {
            RCLCPP_ERROR(this->get_logger(), "SimpleMove.-> Error processing callback_goal_dist_angle: %s", e.what());
        }
    }

    void callback_goal_path(const nav_msgs::msg::Path::SharedPtr msg) 
    {
        try 
        {
            std::cout << "SimpleMove.-> New path received with " << msg->poses.size()
                    << " points. Stamp= " << msg->header.stamp.sec << "s, Frame="  << msg->header.frame_id
                    << std::endl;
            move_lat_ = false;
            if (msg->poses.size() <= 0)
            {
                new_pose_ = false;
                new_path_ = false;   
            }else{
                goal_path_ = *msg;
                new_pose_ = false;
                new_path_ = true;
            }
        } 
        catch (const std::exception &e) 
        {
            RCLCPP_ERROR(this->get_logger(), "SimpleMove.-> Error processing callback_goal_path: %s", e.what());
        }
    }

    void callback_move_lateral(const std_msgs::msg::Float32::SharedPtr msg) 
    {
        try 
        {
            goal_distance_ = msg->data;
            goal_angle_    = 0;
            new_pose_ = true;
            new_path_ = false;
            move_lat_ = true;
        } 
        catch (const std::exception &e) 
        {
            RCLCPP_ERROR(this->get_logger(), "SimpleMove.-> Error processing callback_move_lateral: %s", e.what());
        }
    }

    void callback_collision_risk(const std_msgs::msg::Bool::SharedPtr msg) 
    {
        try 
        {
            collision_risk_ = msg->data;
        } 
        catch (const std::exception &e) 
        {
            RCLCPP_ERROR(this->get_logger(), "SimpleMove.-> Error processing callback_collision_risk: %s", e.what());
        }
    }

    void callback_rejection_force(const geometry_msgs::msg::Vector3::SharedPtr msg) 
    {
        try 
        {
            rejection_force_ = *msg;
        } 
        catch (const std::exception &e) 
        {
            RCLCPP_ERROR(this->get_logger(), "SimpleMove.-> Error processing callback_rejection_force: %s", e.what());
        }
    }


    //############
    //Simple Move additional functions
    geometry_msgs::msg::Twist calculate_speeds( float robot_x, float robot_y, float robot_t,
                                                float goal_x, float goal_y,
                                                float min_linear_speed, float max_linear_speed, float angular_speed, 
                                                float alpha, float beta,
                                                bool backwards, bool move_lat, 
                                                bool use_pot_fields=false,  double rejection_force_y=0.0)
    {
        float angle_error = 0;
        if(backwards) angle_error = (atan2(robot_y - goal_y, robot_x -goal_x)-robot_t);
        else angle_error = (atan2(goal_y - robot_y, goal_x - robot_x)-robot_t);
        if(angle_error >   M_PI) angle_error -= 2*M_PI;
        if(angle_error <= -M_PI) angle_error += 2*M_PI;
        if(move_lat) angle_error -= M_PI/2;
        if(angle_error <= -M_PI) angle_error += 2*M_PI;
        if(backwards) max_linear_speed *= -1;
        
        geometry_msgs::msg::Twist result;
        if(move_lat)
            result.linear.y   = max_linear_speed  * exp(-(angle_error * angle_error) / (alpha));
        else result.linear.x  = max_linear_speed  * exp(-(angle_error * angle_error) / (alpha));
        result.angular.z = angular_speed * (2 / (1 + exp(-angle_error / beta)) - 1);

        if(fabs(result.linear.x) < min_linear_speed)
            result.linear.x = 0;
        if(fabs(result.linear.y) < min_linear_speed)
            result.linear.y = 0;
        
        if(use_pot_fields && !move_lat) result.linear.y = rejection_force_y;
        
        return result;
    }

    geometry_msgs::msg::Twist calculate_speeds( float robot_angle, float goal_angle, float angular_speed, float beta)
    {
        float angle_error = goal_angle - robot_angle;
        if(angle_error >   M_PI) angle_error -= 2*M_PI;
        if(angle_error <= -M_PI) angle_error += 2*M_PI;

        geometry_msgs::msg::Twist result;
        result.linear.x  = 0;
        result.angular.z = angular_speed * (2 / (1 + exp(-angle_error / beta)) - 1);
        
        return result;
    }

    bool get_robot_position_wrt_map()
    {
        try
        {
            geometry_msgs::msg::TransformStamped transformStamped =
                tf_buffer_.lookupTransform("map", base_link_name_, tf2::TimePointZero);

            robot_x_ = transformStamped.transform.translation.x;
            robot_y_ = transformStamped.transform.translation.y;

            tf2::Quaternion q(
                transformStamped.transform.rotation.x,
                transformStamped.transform.rotation.y,
                transformStamped.transform.rotation.z,
                transformStamped.transform.rotation.w);

            double roll, pitch, yaw;
            tf2::Matrix3x3(q).getRPY(roll, pitch, yaw);
            robot_t_ = static_cast<float>(yaw);

            return true;
        }
        catch (const tf2::TransformException &ex)
        {
            //RCLCPP_WARN(this->get_logger(), "SimpleMove.-> TF Exception: %s", ex.what());
            return false;
        }
    }

    bool get_robot_position_wrt_odom()
    {
        try
        {
            geometry_msgs::msg::TransformStamped transformStamped =
                tf_buffer_.lookupTransform(odom_name_, base_link_name_, tf2::TimePointZero);

            robot_x_ = transformStamped.transform.translation.x;
            robot_y_ = transformStamped.transform.translation.y;

            tf2::Quaternion q(
                transformStamped.transform.rotation.x,
                transformStamped.transform.rotation.y,
                transformStamped.transform.rotation.z,
                transformStamped.transform.rotation.w);

            double roll, pitch, yaw;
            tf2::Matrix3x3(q).getRPY(roll, pitch, yaw);
            robot_t_ = static_cast<float>(yaw);

            return true;
        }
        catch (const tf2::TransformException &ex)
        {
            //RCLCPP_WARN(this->get_logger(), "SimpleMove.-> TF Exception: %s", ex.what());
            return false;
        }
    }

    bool get_goal_position_wrt_odom()
    {
        try
        {
            geometry_msgs::msg::TransformStamped transformStamped =
                tf_buffer_.lookupTransform(odom_name_, base_link_name_, tf2::TimePointZero);

            float robot_x = transformStamped.transform.translation.x;
            float robot_y = transformStamped.transform.translation.y;

            tf2::Quaternion q(
                transformStamped.transform.rotation.x,
                transformStamped.transform.rotation.y,
                transformStamped.transform.rotation.z,
                transformStamped.transform.rotation.w);

            double roll, pitch, yaw;
            tf2::Matrix3x3(q).getRPY(roll, pitch, yaw);
            float robot_t = static_cast<float>(yaw);

            goal_t_ = robot_t + goal_angle_;
            if(goal_t_ >   M_PI) goal_t_ -= 2*M_PI;
            if(goal_t_ <= -M_PI) goal_t_ += 2*M_PI;
            
            goal_x_ = robot_x + goal_distance_ * cos(robot_t + goal_angle_ + (move_lat_?M_PI/2:0));
            goal_y_ = robot_y + goal_distance_ * sin(robot_t + goal_angle_ + (move_lat_?M_PI/2:0));

            return true;
        }
        catch (const tf2::TransformException &ex)
        {
            //RCLCPP_WARN(this->get_logger(), "SimpleMove.-> TF Exception: %s", ex.what());
            return false;
        }
    }
    
    float get_path_total_distance(nav_msgs::msg::Path& path)
    {
        float dist = 0;
        for(size_t i=1; i < path.poses.size(); i++)
            dist += sqrt(pow(path.poses[i].pose.position.x - path.poses[i-1].pose.position.x,2) +
                        pow(path.poses[i].pose.position.y - path.poses[i-1].pose.position.y,2));
        return dist;
    }

    void get_next_goal_from_path(int& last_pose_idx, int& next_pose_idx)
    {
        if(next_pose_idx >= goal_path_.poses.size()) next_pose_idx = goal_path_.poses.size() - 1;
        float prev_goal_x = goal_path_.poses[last_pose_idx].pose.position.x;
        float prev_goal_y = goal_path_.poses[last_pose_idx].pose.position.y;
        float robot_error_x = robot_x_ - prev_goal_x;
        float robot_error_y = robot_y_ - prev_goal_y;
        float error = 0;
        do
        {
            goal_x_ = goal_path_.poses[next_pose_idx].pose.position.x;
            goal_y_ = goal_path_.poses[next_pose_idx].pose.position.y;
            float path_vector_x = goal_x_ - prev_goal_x;
            float path_vector_y = goal_y_ - prev_goal_y;
            float path_vector_mag = sqrt(path_vector_x*path_vector_x + path_vector_y*path_vector_y);
            path_vector_x = path_vector_mag > 0 ? path_vector_x / path_vector_mag : 0;
            path_vector_y = path_vector_mag > 0 ? path_vector_y / path_vector_mag : 0;
            float scalar_projection = robot_error_x*path_vector_x + robot_error_y*path_vector_y;
            //Error is not euclidean distance, but it is measured projected on the current path segment
            error = path_vector_mag - scalar_projection;
            if(error < 0.25)
                last_pose_idx = next_pose_idx;
        }while(error < 0.25 && ++next_pose_idx < goal_path_.poses.size());
    }

    std_msgs::msg::Float32MultiArray get_next_goal_head_angles(int next_pose_idx)
    {
        std_msgs::msg::Float32MultiArray msg;
        int idx = next_pose_idx + 5 >=  goal_path_.poses.size() - 1 ? goal_path_.poses.size() - 1 : next_pose_idx + 5;
        float goal_x = goal_path_.poses[idx].pose.position.x;
        float goal_y = goal_path_.poses[idx].pose.position.y;
        float angle = atan2(goal_y - robot_y_, goal_x - robot_x_) - robot_t_;
        if(angle >   M_PI) angle -= 2*M_PI;
        if(angle <= -M_PI) angle += 2*M_PI;
        msg.data.push_back(angle);
        msg.data.push_back(-1.0);
        return msg;
    }


    //############
    //Simple Move main processing
    void simple_move_processing() 
    {
        try
        {
            if(stop_)
            {
                stop_ = false;
                state = SM_INIT;
                collision_risk_ = false;
                msg_goal_reached.status = actionlib_msgs::msg::GoalStatus::ABORTED;
                pub_cmd_vel_->publish(geometry_msgs::msg::Twist());
                pub_goal_reached_->publish(msg_goal_reached);
            }
            if(new_pose_ || new_path_)
                state = SM_WAITING_FOR_TASK;

            switch(state)
            {
            case SM_INIT:
                std::cout << "SimpleMove.-> Low level control ready. Waiting for new goal. " << std::endl;
                collision_risk_ = false;
                state = SM_WAITING_FOR_TASK;
                break;
            
            
            case SM_WAITING_FOR_TASK:
                if(new_pose_)
                {
                    collision_risk_ = false;
                    get_goal_position_wrt_odom();
                    state = SM_GOAL_POSE_ACCEL;
                    new_pose_ = false;
                    msg_goal_reached.goal_id.id = "-1";
                    attempts = (int)((fabs(goal_distance_)*5)/max_linear_speed_*RATE + fabs(goal_angle_*5)/max_angular_speed_*RATE + RATE*5);
                }
                if(new_path_)
                {
                    collision_risk_ = false;
                    state = SM_GOAL_PATH_ACCEL;
                    new_path_ = false;
                    prev_pose_idx = 0;
                    next_pose_idx = 0;
                    global_goal_x_ = goal_path_.poses[goal_path_.poses.size() - 1].pose.position.x;
                    global_goal_y_ = goal_path_.poses[goal_path_.poses.size() - 1].pose.position.y;
                    std::stringstream ss;
                    ss << goal_path_.header.stamp.sec;
                    ss >> msg_goal_reached.goal_id.id;
                    attempts = (int)(get_path_total_distance(goal_path_)/max_linear_speed_*4*RATE + 5*RATE);
                }
                break;

            
            case SM_GOAL_POSE_ACCEL:
                get_robot_position_wrt_odom();
                global_error = sqrt((goal_x_ - robot_x_)*(goal_x_ - robot_x_) + (goal_y_ - robot_y_)*(goal_y_ - robot_y_));

                if(global_error < fine_dist_tolerance_)
                    state = SM_GOAL_POSE_CORRECT_ANGLE;
                else if(global_error < current_linear_speed*current_linear_speed/(linear_acceleration_*5))
                {
                    state = SM_GOAL_POSE_DECCEL;
                    temp_k = current_linear_speed/sqrt(global_error);
                }
                else if(current_linear_speed >= max_linear_speed_)
                {
                    state = SM_GOAL_POSE_CRUISE;
                    current_linear_speed = max_linear_speed_;
                }
                if(--attempts <= 0)
                {
                    state = SM_GOAL_POSE_FAILED;
                    std::cout << "SimpleMove.-> Timeout exceeded while trying to reach goal position. Current state: GOAL_POSE_ACCEL." << std::endl;
                }
                pub_cmd_vel_->publish(calculate_speeds(robot_x_, robot_y_, robot_t_, goal_x_, goal_y_, 
                                                      min_linear_speed_, current_linear_speed, max_angular_speed_, 
                                                      alpha_*2, beta_/4, goal_distance_ < 0, move_lat_));
                current_linear_speed += (linear_acceleration_*5)/RATE;
                break;
                
            case SM_GOAL_POSE_CRUISE:
                get_robot_position_wrt_odom();
                global_error = sqrt((goal_x_ - robot_x_)*(goal_x_ - robot_x_) + (goal_y_ - robot_y_)*(goal_y_ - robot_y_));
                if(global_error < fine_dist_tolerance_)
                    state = SM_GOAL_POSE_CORRECT_ANGLE;
                else if(global_error < current_linear_speed*current_linear_speed/(linear_acceleration_*5))
                {
                    state = SM_GOAL_POSE_DECCEL;
                    temp_k = current_linear_speed/sqrt(global_error);
                }
                if(--attempts <= 0)
                {
                    state = SM_GOAL_POSE_FAILED;
                    std::cout << "SimpleMove.-> Timeout exceeded while trying to reach goal position. Current state: GOAL_POSE_CRUISE." << std::endl;
                }
                pub_cmd_vel_->publish(calculate_speeds(robot_x_, robot_y_, robot_t_, goal_x_, goal_y_, 
                                                      min_linear_speed_, current_linear_speed, max_angular_speed_,
                                                      alpha_*2, beta_/4, goal_distance_ < 0, move_lat_));
                break;

            case SM_GOAL_POSE_DECCEL:
                get_robot_position_wrt_odom();
                global_error = sqrt((goal_x_ - robot_x_)*(goal_x_ - robot_x_) + (goal_y_ - robot_y_)*(goal_y_ - robot_y_));

                if(global_error < fine_dist_tolerance_)
                        state = SM_GOAL_POSE_CORRECT_ANGLE;
                if(--attempts <= 0)
                {
                    state = SM_GOAL_POSE_FAILED;
                    std::cout << "SimpleMove.-> Timeout exceeded while trying to reach goal position. Current state: GOAL_POSE_DECCEL." << std::endl;
                }
                current_linear_speed = temp_k * sqrt(global_error);
                if(current_linear_speed < min_linear_speed_) current_linear_speed = min_linear_speed_;
                pub_cmd_vel_->publish(calculate_speeds(robot_x_, robot_y_, robot_t_, goal_x_, goal_y_, 
                                                       min_linear_speed_, current_linear_speed, max_angular_speed_,
                                                       alpha_*2, beta_/4, goal_distance_ < 0, move_lat_,
                                                       use_pot_fields_, rejection_force_.y));
                break;

            case SM_GOAL_POSE_CORRECT_ANGLE:
                get_robot_position_wrt_odom();
                global_error = (goal_t_ - robot_t_);
                if (global_error > M_PI) global_error-=2*M_PI;
                if (global_error <= -M_PI) global_error+=2*M_PI;
                global_error = fabs(global_error);
                if(global_error < angle_tolerance_)
                    state = SM_GOAL_POSE_FINISH;
                pub_cmd_vel_->publish(calculate_speeds(robot_t_, goal_t_, max_angular_speed_, beta_/4));
                if(--attempts <= 0)
                {
                    state = SM_GOAL_POSE_FAILED;
                    std::cout << "SimpleMove.-> Timeout exceeded while trying to reach goal position. Current state: GOAL_POSE_CORRECT_ANGLE." << std::endl;
                }   
                break;

            case SM_GOAL_POSE_FINISH:
                std::cout << "SimpleMove.-> Successful move with dist=" << goal_distance_ << " angle=" << goal_angle_ << std::endl;
                state = SM_INIT;
                msg_goal_reached.status = actionlib_msgs::msg::GoalStatus::SUCCEEDED;
                pub_goal_reached_->publish(msg_goal_reached);
                pub_cmd_vel_->publish(geometry_msgs::msg::Twist());
                current_linear_speed = 0;
                break;

            case SM_GOAL_POSE_FAILED:
                std::cout << "SimpleMove.-> FAILED move with dist=" << goal_distance_ << " angle=" << goal_angle_ << std::endl;
                state = SM_INIT;
                msg_goal_reached.status = actionlib_msgs::msg::GoalStatus::ABORTED;
                pub_goal_reached_->publish(msg_goal_reached);
                pub_cmd_vel_->publish(geometry_msgs::msg::Twist());
                current_linear_speed = 0;
                break;

            case SM_GOAL_PATH_ACCEL:
                if(collision_risk_)
                {
                    state = SM_GOAL_PATH_FAILED;
                    pub_cmd_vel_->publish(geometry_msgs::msg::Twist());
                    std::cout << "SimpleMove.-> WARNING! Collision risk detected!!!!!" << std::endl;
                }
                else{
                    get_robot_position_wrt_map();
                    get_next_goal_from_path(prev_pose_idx, next_pose_idx);
                    global_error = sqrt((global_goal_x_ - robot_x_)*(global_goal_x_ - robot_x_) + (global_goal_y_ - robot_y_)*(global_goal_y_- robot_y_));

                    if(global_error < coarse_dist_tolerance_)
                    {
                        state = SM_GOAL_PATH_FINISH;
                    }
                    else if(global_error < current_linear_speed*current_linear_speed/linear_acceleration_)
                    {
                        state = SM_GOAL_PATH_DECCEL;
                        temp_k = current_linear_speed/sqrt(global_error);
                    }
                    else if(current_linear_speed >= max_linear_speed_)
                    {
                        state = SM_GOAL_PATH_CRUISE;
                        current_linear_speed = max_linear_speed_;
                    }
                    if(--attempts <= 0)
                    {
                        state = SM_GOAL_PATH_FAILED;
                        std::cout<<"SimpleMove.-> Timeout exceeded while trying to reach goal path. Current state: GOAL_PATH_ACCEL."<<std::endl;
                    }
                    pub_cmd_vel_->publish(calculate_speeds(robot_x_, robot_y_, robot_t_, goal_x_, goal_y_, 
                                                           min_linear_speed_, current_linear_speed, max_angular_speed_,
                                                           alpha_, beta_, false, move_lat_,
                                                           use_pot_fields_, rejection_force_.y));
                    if(move_head_) pub_head_goal_pose_->publish(get_next_goal_head_angles(next_pose_idx));
                    current_linear_speed += linear_acceleration_/RATE;
                }
                break;

            case SM_GOAL_PATH_CRUISE:
                if(collision_risk_)
                {
                    state = SM_GOAL_PATH_FAILED;
                    pub_cmd_vel_->publish(geometry_msgs::msg::Twist());
                    std::cout << "SimpleMove.-> WARNING! Collision risk detected!!!!!" << std::endl;
                }
                else
                {
                    get_robot_position_wrt_map();
                    get_next_goal_from_path(prev_pose_idx, next_pose_idx);
                    global_error = sqrt((global_goal_x_ - robot_x_)*(global_goal_x_ - robot_x_) + (global_goal_y_ - robot_y_)*(global_goal_y_ - robot_y_));
                    if(global_error < coarse_dist_tolerance_)
                        state = SM_GOAL_PATH_FINISH;
                    else if(global_error < current_linear_speed*current_linear_speed/linear_acceleration_)
                    {
                        state = SM_GOAL_PATH_DECCEL;
                        temp_k = current_linear_speed/sqrt(global_error);
                    }
                    if(--attempts <= 0)
                    {
                        state = SM_GOAL_PATH_FAILED;
                        std::cout<<"SimpleMove.-> Timeout exceeded while trying to reach goal path. Current state: GOAL_PATH_CRUISE."<<std::endl;
                    }
                    pub_cmd_vel_->publish(calculate_speeds(robot_x_, robot_y_, robot_t_, goal_x_, goal_y_, 
                                                           min_linear_speed_, current_linear_speed, max_angular_speed_, 
                                                           alpha_, beta_, false, move_lat_,
                                                           use_pot_fields_, rejection_force_.y));
                    if(move_head_) pub_head_goal_pose_->publish(get_next_goal_head_angles(next_pose_idx));
                }
                break;

            case SM_GOAL_PATH_DECCEL:
                if(collision_risk_)
                {
                    state = SM_GOAL_PATH_FAILED;
                    pub_cmd_vel_->publish(geometry_msgs::msg::Twist());
                    std::cout << "SimpleMove.-> WARNING! Collision risk detected!!!!!" << std::endl;
                }
                else
                {
                    get_robot_position_wrt_map();
                    get_next_goal_from_path(prev_pose_idx, next_pose_idx);
                    global_error = sqrt((global_goal_x_ - robot_x_)*(global_goal_x_ - robot_x_) + (global_goal_y_ - robot_y_)*(global_goal_y_ - robot_y_));
                    if(global_error < coarse_dist_tolerance_)
                        state = SM_GOAL_PATH_FINISH;
                    if(--attempts <= 0)
                    {
                        state = SM_GOAL_PATH_FAILED;
                        std::cout<<"SimpleMove.-> Timeout exceeded while trying to reach goal path. Current state:GOAL_PATH_DECCEL."<<std::endl;
                    }
                    current_linear_speed = temp_k * sqrt(global_error);
                    if(current_linear_speed < min_linear_speed_) current_linear_speed = min_linear_speed_;
                    pub_cmd_vel_->publish(calculate_speeds(robot_x_, robot_y_, robot_t_, goal_x_, goal_y_, 
                                                           min_linear_speed_, current_linear_speed, max_angular_speed_,
                                                           alpha_, beta_, false, move_lat_,
                                                           use_pot_fields_, rejection_force_.y));
                    if(move_head_) pub_head_goal_pose_->publish(get_next_goal_head_angles(next_pose_idx));
                }
                break;

            case SM_GOAL_PATH_FINISH:
                std::cout << "SimpleMove.-> Path succesfully followed." << std::endl;
                state = SM_INIT;
                msg_goal_reached.status = actionlib_msgs::msg::GoalStatus::SUCCEEDED;
                pub_goal_reached_->publish(msg_goal_reached);
                pub_cmd_vel_->publish(geometry_msgs::msg::Twist());
                current_linear_speed = 0;
                break;

            case SM_GOAL_PATH_FAILED:
                std::cout << "SimpleMove.-> FAILED path traking." << std::endl;
                state = SM_INIT;
                msg_goal_reached.status = actionlib_msgs::msg::GoalStatus::ABORTED;
                pub_goal_reached_->publish(msg_goal_reached);
                pub_cmd_vel_->publish(geometry_msgs::msg::Twist());
                current_linear_speed = 0;
                break;

            default:
                std::cout<<"SimpleMove.-> A VERY STUPID PERSON PROGRAMMED THIS SHIT. APOLOGIES FOR THE INCONVINIENCE :'(" << std::endl;
                return;
            }

        } 
        catch (const std::exception& e) 
        {
            RCLCPP_ERROR(this->get_logger(), "SimpleMove.-> Error in SimpleMove processing: %s", e.what());
        }
    }

};

int main(int argc, char **argv)
{
    rclcpp::init(argc, argv);
    auto node = std::make_shared<SimpleMoveNode>();
    //rclcpp::spin(node);
    rclcpp::executors::MultiThreadedExecutor executor;
    executor.add_node(node);
    executor.spin();

    rclcpp::shutdown();
    
    return 0;
}<|MERGE_RESOLUTION|>--- conflicted
+++ resolved
@@ -128,13 +128,10 @@
             std::bind(&SimpleMoveNode::callback_goal_dist, this, std::placeholders::_1));
         
         sub_goalDistAngle_ = this->create_subscription<std_msgs::msg::Float32MultiArray>(
-<<<<<<< HEAD
             //"/simple_move/goal_dist_angle", rclcpp::SensorDataQoS(), 
             "/simple_move/goal_dist_angle", rclcpp::QoS(10).reliable(), 
-=======
             make_name("/simple_move/goal_dist_angle"), 
             rclcpp::SensorDataQoS(), 
->>>>>>> 9a85f2dd
             std::bind(&SimpleMoveNode::callback_goal_dist_angle, this, std::placeholders::_1));
 
         sub_goalPath_ = this->create_subscription<nav_msgs::msg::Path>(
