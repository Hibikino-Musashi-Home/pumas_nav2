<launch>

  <!-- Arguments -->
  <arg name="use_sim_time" default="false"/>

  <arg name="static_map_file" default="$(find-pkg-share navigation_start)/maps/maps/wrs2020/map.yaml"/>
  <arg name="prohibition_map_file" default="$(find-pkg-share navigation_start)/maps/prohibition_maps/wrs2020/map.yaml"/>

  <arg name="odom_topic" default="/odom"/>
  <arg name="pose_topic" default="/pose"/>
  <arg name="cmd_vel_topic" default="/omni_base_controller/cmd_vel"/>
  <arg name="laser_scan_topic" default="/scan"/>
<<<<<<< HEAD
  <arg name="point_cloud_topic" default="/hma_pcl_reconst/depth_registered/points"/>
  <!--arg name="point_cloud_topic2" default="/head_rgbd_sensor/depth_registered/rectified_points"/-->
  <arg name="point_cloud_topic2" default="/hma_pcl_reconst/depth_registered/points"/>
=======
  <arg name="point_cloud_topic" default="/head_rgbd_sensor/depth_registered/rectified_points"/>
>>>>>>> ee50a527
  <arg name="bumper_f_topic" default="/base_f_bumper_sensor"/>

  <arg name="use_lidar" default="True"/>
  <arg name="use_sonars" default="False"/>
  <arg name="use_point_cloud" default="True"/>
  <arg name="use_bumper" default="False"/>
  <arg name="use_pot_fields" default="True"/>

  <arg name="cloud_downsampling" default="5"/>
  <arg name="lidar_downsampling" default="1"/>
  <arg name="cloud_points_threshold" default="100"/>
  <arg name="lidar_points_threshold" default="20"/>

  <arg name="mvn_pln_patience" default="False"/>

  <arg name="laser_min_x" default="0.17"/>
  <arg name="laser_max_x" default="0.50"/>
  <arg name="laser_min_y" default="-0.25"/>
  <arg name="laser_max_y" default="0.25"/>
  <arg name="laser_min_z" default="0.025"/>
  <arg name="laser_max_z" default="1.00"/>
  <arg name="cloud_min_x" default="0.30"/>
  <arg name="cloud_max_x" default="0.80"/>
  <arg name="cloud_min_y" default="-0.30"/>
  <arg name="cloud_max_y" default="0.30"/>
  <arg name="cloud_min_z" default="0.07"/>
  <arg name="cloud_max_z" default="1.20"/>

  <!-- Map servers -->
  <node name="static_map_server" 
        pkg="nav2_map_server" 
        exec="map_server" 
        output="screen"
        respawn="true">
    <param name="yaml_filename" value="$(var static_map_file)"/>
    <!-- Comment this remap if you are using not using default localisation -->
    <remap from="/map" to="/nav_map"/>
  </node>

  <node name="prohibition_map_server" 
        pkg="nav2_map_server" 
        exec="map_server" 
        output="screen"
        respawn="true">
    <param name="yaml_filename" value="$(var prohibition_map_file)"/>
    <remap from="/map" to="/fixed_prohibition_layer_map"/>
  </node>

  <node name="lifecycle_manager_map"
        pkg="nav2_lifecycle_manager"
        exec="lifecycle_manager"
        output="screen"
        respawn="true">
    <param name="use_sim_time" value="$(var use_sim_time)"/>
    <param name="autostart" value="true"/>
    <param name="node_names" value="['static_map_server', 'prohibition_map_server']"/>
  </node>

  <!-- Map Enhancer -->
  <node name="map_enhancer" 
        pkg="augment_gridmap_online" 
        exec="augment_gridmap_online_node" 
        output="screen"
        respawn="true">

    <remap from="point_obstacle" to="/clicked_point"/>
    <param name="obstacle_radius" value="0.05"/>
    <param name="debug" value="True"/>

    <param name="input_map" value="/fixed_prohibition_layer_map"/>
    <remap from="/grid_map/get_augmented_map" to="/prohibition_map"/>
    <remap from="/grid_map/augmented_map" to="/prohibition_layer_map"/>
  </node>

  <!-- Localization  -->
<<<<<<< HEAD
  <!-- KILL AMCL localization if necessary -->
  <!--executable cmd="ros2 node kill amcl"/-->

=======
>>>>>>> ee50a527
  <!-- Start EMCL2 localization or your own navigation -->
  <!--node name="emcl2"
        pkg="emcl2"
        exec="emcl2_node"
        output="log"
        respawn="true">
    <param name="num_particles" value="1000"/>

    <param name="odom_frame_id" value="odom"/> 
    <param name="base_frame_id" value="base_link"/>
    <param name="footprint_frame_id" value="base_footprint"/>
    <param name="global_frame_id" value="map"/>

    <remap from="scan" to="$(var laser_scan_topic)"/>
    <remap from="local_costmap/scan" to="$(var laser_scan_topic)"/>
    <remap from="odom" to="$(var odom_topic)"/>
    <remap from="cmd_vel" to="$(var cmd_vel_topic)"/>
    <remap from="mcl_pose" to="$(var pose_topic)"/>
    <remap from="map" to="/map"/>
  </node-->

  <!-- Map Augmenters -->
  <node name="map_augmenter" 
        pkg="map_augmenter" 
        exec="map_augmenter_node" 
        output="screen"
        respawn="true">
    <param name="laser_scan_topic" value="$(var laser_scan_topic)"/>
    <param name="point_cloud_topic" value="$(var point_cloud_topic)"/>
    <param name="static_map_server" value="/static_map_server/map"/>
    <param name="prohibition_map_server" value="/prohibition_map"/>
    
    <remap from="point_obstacle" to="/clicked_point"/>

    <param name="use_lidar" value="$(var use_lidar)"/>
    <param name="use_sonars" value="$(var use_sonars)"/>
    <param name="use_point_cloud" value="$(var use_point_cloud)"/>
    
    <param name="cloud_downsampling" value="$(var cloud_downsampling)"/>
    
    <param name="decay_factor" value="5"/>    
    <param name="inflation_radius" value="0.10"/>
    <param name="cost_radius" value="0.12"/> 

    <param name="use_online" value="False"/>

    <param name="laser_max_x" value="$(var laser_max_x)"/>
    <param name="laser_min_x" value="$(var laser_min_x)"/>
    <param name="laser_max_y" value="$(var laser_max_y)"/>
    <param name="laser_min_y" value="$(var laser_min_y)"/>
    <param name="laser_max_z" value="$(var laser_max_z)"/>
    <param name="laser_min_z" value="$(var laser_min_z)"/>

    <param name="cloud_max_x" value="$(var cloud_max_x)"/>
    <param name="cloud_min_x" value="$(var cloud_min_x)"/>
    <param name="cloud_max_y" value="$(var cloud_max_y)"/>
    <param name="cloud_min_y" value="$(var cloud_min_y)"/>
    <param name="cloud_max_z" value="$(var cloud_max_z)"/>
    <param name="cloud_min_z" value="$(var cloud_min_z)"/>

  </node>

  <!-- Path Planner -->
  <node name="path_planner" 
        pkg="path_planner" 
        exec="path_planner_node" 
        output="screen"
        respawn="true">
    <param name="diagonal_paths" value="True"/>
  </node>

  <node name="simple_move"  
        pkg="simple_move"  
        exec="simple_move_node"  
        output="screen"
        respawn="true">
    <param name="max_linear_speed" value="0.8"/>
    <param name="max_angular_speed" value="1.25"/>

    <param name="control_alpha" value="0.2"/>
    <param name="control_beta" value="0.8"/>

    <param name="move_head" value="True"/>
    <param name="use_pot_fields" value="$(var use_pot_fields)"/>

    <remap from="/cmd_vel" to="$(var cmd_vel_topic)"/>
  </node>

  <!-- Potential Fields -->
  <node name="potential_fields"  
        pkg="potential_fields"  
        exec="potential_fields_node"  
        output="screen"
        respawn="true">
    <param name="debug" value="False"/>
    <param name="show_image" value="True"/> 
    <param name="use_pot_fields" value="$(var use_pot_fields)"/>

    <param name="use_lidar" value="$(var use_lidar)"/>
    <param name="use_point_cloud" value="$(var use_point_cloud)"/>

    <param name="laser_max_x" value="$(var laser_max_x)"/>
    <param name="laser_min_x" value="$(var laser_min_x)"/>
    <param name="laser_max_y" value="$(var laser_max_y)"/>
    <param name="laser_min_y" value="$(var laser_min_y)"/>
    <param name="laser_max_z" value="$(var laser_max_z)"/>
    <param name="laser_min_z" value="$(var laser_min_z)"/>

    <param name="cloud_max_x" value="$(var cloud_max_x)"/>
    <param name="cloud_min_x" value="$(var cloud_min_x)"/>
    <param name="cloud_max_y" value="$(var cloud_max_y)"/>
    <param name="cloud_min_y" value="$(var cloud_min_y)"/>
    <param name="cloud_max_z" value="$(var cloud_max_z)"/>
    <param name="cloud_min_z" value="$(var cloud_min_z)"/>

    <param name="laser_pot_fields_d0" value="0.50"/>
    <param name="laser_pot_fields_k_rej" value="0.40"/>

    <param name="cloud_pot_fields_d0" value="0.80"/>
    <param name="cloud_pot_fields_k_rej" value="0.20"/>

    <param name="cloud_downsampling" value="$(var cloud_downsampling)"/>
    <param name="cloud_points_threshold" value="$(var cloud_points_threshold)"/>
    <param name="lidar_points_threshold" value="$(var lidar_points_threshold)"/>

    <param name="point_cloud_topic" value="$(var point_cloud_topic)"/>
    <param name="laser_scan_topic" value="$(var laser_scan_topic)"/>

    <remap from="/cmd_vel" to="$(var cmd_vel_topic)"/>
  </node>

  <node name="publish_enable"
        pkg="potential_fields"
        exec="publish_enable.py"
        output="screen"
        respawn="true"/>

  <!-- Motion Planner -->
  <node name="mvn_pln"  
        pkg="mvn_pln"  
        exec="mvn_pln_node"  
        output="screen"
        respawn="true">
    <remap from="/nav_control/goal" to="/move_base_simple/goal"/>
    <param name="patience" value="$(var mvn_pln_patience)"/>
  </node>

  <!-- Hardware Controller -->
  <node name="arm_controller"
        pkg="hardware_controller"
        exec="arm_node"
        output="screen"
        respawn="true">
        <param name="torso_default_pose" value="0.0"/>
        <!--arm_flex, arm_roll, wrist_flex, wrist_roll-->
        <param name="arm_default_pose" value="[-0.16, -1.57, -1.57, 0.0]"/>
  </node>

  <node name="head_controller"
        pkg="hardware_controller"
        exec="head_node"
        output="screen"
        respawn="true">
        <param name="pan_min" value="-3.14" />
        <param name="pan_max" value="1.74" />
        <param name="tilt_min" value="-1.0" />
        <param name="tilt_max" value="0.47" />
  </node>

  <!-- RVIZ2 -->
  <node name="rviz2"
        pkg="rviz2"
        exec="rviz2"
        args="-d $(find-pkg-share navigation_start)/rviz/config.rviz
              --ros-args --log-level rviz2:=warn"
        output="screen"
        />

</launch><|MERGE_RESOLUTION|>--- conflicted
+++ resolved
@@ -10,13 +10,8 @@
   <arg name="pose_topic" default="/pose"/>
   <arg name="cmd_vel_topic" default="/omni_base_controller/cmd_vel"/>
   <arg name="laser_scan_topic" default="/scan"/>
-<<<<<<< HEAD
-  <arg name="point_cloud_topic" default="/hma_pcl_reconst/depth_registered/points"/>
+  <arg name="point_cloud_topic" default="/hma_pcl_reconst/head/depth_registered/points"/>
   <!--arg name="point_cloud_topic2" default="/head_rgbd_sensor/depth_registered/rectified_points"/-->
-  <arg name="point_cloud_topic2" default="/hma_pcl_reconst/depth_registered/points"/>
-=======
-  <arg name="point_cloud_topic" default="/head_rgbd_sensor/depth_registered/rectified_points"/>
->>>>>>> ee50a527
   <arg name="bumper_f_topic" default="/base_f_bumper_sensor"/>
 
   <arg name="use_lidar" default="True"/>
@@ -92,12 +87,9 @@
   </node>
 
   <!-- Localization  -->
-<<<<<<< HEAD
   <!-- KILL AMCL localization if necessary -->
   <!--executable cmd="ros2 node kill amcl"/-->
 
-=======
->>>>>>> ee50a527
   <!-- Start EMCL2 localization or your own navigation -->
   <!--node name="emcl2"
         pkg="emcl2"
